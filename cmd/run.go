package cmd

import (
	"context"
	"encoding/json"
	"fmt"
	"os"
	"os/signal"
	"path/filepath"
	"runtime"
	"strings"
	"syscall"
	"time"

	"github.com/DataDog/temporalite"
	"github.com/google/uuid"
	"github.com/pmezard/go-difflib/difflib"
	"github.com/urfave/cli/v2"
	"go.temporal.io/sdk-features/harness/go/cmd"
	"go.temporal.io/sdk-features/harness/go/history"
	"go.temporal.io/sdk/client"
	"go.temporal.io/server/common/log"
	"go.temporal.io/server/common/log/tag"
)

func runCmd() *cli.Command {
	var config RunConfig
	return &cli.Command{
		Name:  "run",
		Usage: "run a test or set of tests",
		Flags: config.flags(),
		Action: func(ctx *cli.Context) error {
			return NewRunner(config).Run(ctx.Context, ctx.Args().Slice())
		},
	}
}

// RunConfig is configuration for NewRunner.
type RunConfig struct {
	PrepareConfig
	Server              string
	Namespace           string
	GenerateHistory     bool
	DisableHistoryCheck bool
	RetainTempDir       bool
}

func (r *RunConfig) flags() []cli.Flag {
	return []cli.Flag{
		&cli.StringFlag{
			Name:        "lang",
			Usage:       "SDK language to run ('go' or 'java' or 'ts' or 'py')",
			Required:    true,
			Destination: &r.Lang,
		},
		&cli.StringFlag{
			Name: "version",
			Usage: "SDK language version to run. Most languages support versions as paths. " +
				"Version cannot be present if prepared directory is.",
			Destination: &r.Version,
		},
		&cli.BoolFlag{
			Name:        "generate-history",
			Usage:       "Generate the history of the features that are run (overwrites any existing history)",
			Destination: &r.GenerateHistory,
		},
		&cli.BoolFlag{
			Name:        "no-history-check",
			Usage:       "Do not verify history matches",
			Destination: &r.DisableHistoryCheck,
		},
		&cli.StringFlag{
			Name:        "server",
			Usage:       "The host:port of the server (default is to create ephemeral in-memory server)",
			Destination: &r.Server,
		},
		&cli.StringFlag{
			Name:        "namespace",
			Usage:       "The namespace to use (default is random)",
			Destination: &r.Namespace,
		},
		&cli.BoolFlag{
			Name:        "retain-temp-dir",
			Usage:       "Do not delete the temp directory after the run",
			Destination: &r.RetainTempDir,
		},
		&cli.StringFlag{
			Name:        "prepared-dir",
			Usage:       "Relative directory already prepared. Cannot include version with this.",
			Destination: &r.Dir,
		},
	}
}

// Runner can run features.
type Runner struct {
	log    log.Logger
	config RunConfig
	// Root of the sdk-features repo
	rootDir        string
	createTime     time.Time
	createdTempDir *string
}

// NewRunner creates a new runner for the given config.
func NewRunner(config RunConfig) *Runner {
	return &Runner{
		// TODO(cretz): Configurable logger
		log:            log.NewCLILogger(),
		config:         config,
		rootDir:        rootDir(),
		createTime:     time.Now(),
		createdTempDir: nil,
	}
}

// Run runs all matching features for the given patterns (or all if no patterns
// given).
func (r *Runner) Run(ctx context.Context, patterns []string) error {
<<<<<<< HEAD
	switch r.config.Lang {
	case "go", "java", "ts", "py":
		// Allow the full typescript or python word, but we need to match the file
		// extension for the rest of run
	case "typescript":
		r.config.Lang = "ts"
	case "python":
		r.config.Lang = "py"
	default:
		return fmt.Errorf("invalid language %q, must be one of: go or java or ts or py", r.config.Lang)
=======
	var err error
	if r.config.Lang, err = normalizeLangName(r.config.Lang); err != nil {
		return err
>>>>>>> 4825d7a1
	}

	// Cannot generate history if a version isn't provided explicitly
	if r.config.GenerateHistory && r.config.Version == "" {
		return fmt.Errorf("must have explicit version to generate history")
	}

	// If prepared dir given, validate and make absolute
	if r.config.Dir != "" {
		if strings.ContainsAny(r.config.Dir, `\/`) {
			return fmt.Errorf("prepared directory must not have path separators, it is always relative to the SDK features root")
		} else if r.config.Version != "" {
			return fmt.Errorf("cannot provide version with prepared directory")
		}
		// Make the dir absolute
		r.config.Dir = filepath.Join(r.rootDir, r.config.Dir)
		if _, err := os.Stat(r.config.Dir); err != nil {
			return fmt.Errorf("failed checking prepared directory: %w", err)
		}
	}

	// If the namespace is not set, set it ourselves
	if r.config.Namespace == "" {
		r.config.Namespace = "sdk-features-ns-" + uuid.NewString()
	}

	// Collect features to run
	features, err := r.GlobFeatures(patterns)
	if err != nil {
		return err
	} else if len(features) == 0 {
		return fmt.Errorf("no features matched")
	} else if len(features) > 1 && r.config.GenerateHistory {
		return fmt.Errorf("can only specify a single feature when generating history")
	}
	// Aa task queue to every feature
	run := &cmd.Run{Features: make([]cmd.RunFeature, len(features))}
	for i, feature := range features {
		run.Features[i].Dir = feature.Dir
		run.Features[i].TaskQueue = fmt.Sprintf("sdk-features-%v-%v", feature.Dir, uuid.NewString())
	}

	// If the server is not set, start it ourselves
	if r.config.Server == "" {
		server, err := temporalite.NewServer(
			// TODO(cretz): Allow multiple?
			temporalite.WithNamespaces(r.config.Namespace),
			temporalite.WithPersistenceDisabled(),
			temporalite.WithDynamicPorts(),
			// TODO(cretz): Server is noisy, allow separate config
			// temporalite.WithLogger(r.log),
			temporalite.WithLogger(log.NewNoopLogger()),
		)
		if err != nil {
			return fmt.Errorf("failed creating server: %w", err)
		}
		if err := server.Start(); err != nil {
			return fmt.Errorf("failed starting server: %w", err)
		}
		defer server.Stop()
		// Set server host:port
		r.config.Server = server.FrontendHostPort()
		r.log.Info("Started server", tag.NewStringTag("HostPort", r.config.Server))
	}

	// Ensure any created temp dir is cleaned on ctrl-c or normal exit
	if !r.config.RetainTempDir {
		c := make(chan os.Signal)
		signal.Notify(c, os.Interrupt, syscall.SIGTERM)
		go func() {
			<-c
			r.destroyTempDir()
			os.Exit(1)
		}()
		defer r.destroyTempDir()
	}

	err = nil
	switch r.config.Lang {
	case "go":
		// If there's a version we run external, otherwise we run local
		if r.config.Version != "" {
			err = r.RunGoExternal(ctx, run)
		} else {
			err = cmd.NewRunner(cmd.RunConfig{Server: r.config.Server, Namespace: r.config.Namespace}).Run(ctx, run)
		}
	case "java":
		err = r.RunJavaExternal(ctx, run)
	case "ts":
		err = r.RunTypeScriptExternal(ctx, run)
	case "py":
		err = r.RunPythonExternal(ctx, run)
	default:
		err = fmt.Errorf("unrecognized language")
	}
	if err != nil {
		return err
	}

	// Now that we have completed successfully, check or collect history
	return r.handleHistory(ctx, run)
}

func (r *Runner) handleHistory(ctx context.Context, run *cmd.Run) error {
	cl, err := client.NewClient(client.Options{
		HostPort:  r.config.Server,
		Namespace: r.config.Namespace,
		Logger:    log.NewSdkLogger(r.log),
	})
	if err != nil {
		return fmt.Errorf("failed creating client: %w", err)
	}
	defer cl.Close()

	// Handle each
	var failureCount int
	for _, feature := range run.Features {
		if err := r.handleSingleHistory(ctx, cl, feature); err != nil {
			failureCount++
			r.log.Error("Feature history handling failed", tag.NewStringTag("Feature", feature.Dir), tag.NewErrorTag(err))
		}
	}
	if failureCount > 0 {
		return fmt.Errorf("%v failure(s) reported", failureCount)
	}
	return nil
}

func (r *Runner) handleSingleHistory(ctx context.Context, client client.Client, feature cmd.RunFeature) error {
	// Obtain current history from the server even no history checking/generating
	fetcher := history.Fetcher{
		Client:         client,
		Namespace:      r.config.Namespace,
		TaskQueue:      feature.TaskQueue,
		FeatureStarted: r.createTime,
	}
	currHist, err := fetcher.Fetch(ctx)
	if err != nil {
		return fmt.Errorf("failed getting history: %w", err)
	}
	storage := history.Storage{Dir: filepath.Join(r.rootDir, "features", feature.Dir, "history"), Lang: r.config.Lang}

	// Do a check against all scrubbed existing histories to ensure nothing
	// changed
	if !r.config.DisableHistoryCheck {
		// Load all histories from storage to validate against
		existingSet, err := storage.Load()
		if err != nil {
			return err
		}

		// Check that all versions of history match the current one when scrubbed
		// TODO(cretz): Allow some versions to ignore histories from other versions
		currHistScrubbed := currHist.Clone()
		currHistScrubbed.ScrubRunSpecificFields()
		for version, existingHist := range existingSet.ByVersion {
			// Scrub, then check equality
			existingHist.ScrubRunSpecificFields()
			if !currHistScrubbed.Equals(existingHist) {
				// Convert both to JSON because it shows a better diff
				actualJSON, err := json.MarshalIndent(currHistScrubbed, "", "  ")
				if err != nil {
					return err
				}
				expectedJSON, err := json.MarshalIndent(existingHist, "", "  ")
				if err != nil {
					return err
				}
				// Technically, in Go, the version may be empty
				currVersion := r.config.Version
				if currVersion == "" {
					currVersion = "<current>"
				}
				// Use the same diff lib testify assertion uses
				diff, _ := difflib.GetUnifiedDiffString(difflib.UnifiedDiff{
					A:        difflib.SplitLines(string(expectedJSON)),
					B:        difflib.SplitLines(string(actualJSON)),
					FromFile: feature.Dir + "/history/history." + r.config.Lang + "." + version + ".json",
					FromDate: "",
					ToFile:   feature.Dir + "/history/history." + r.config.Lang + "." + currVersion + ".json",
					ToDate:   "",
					Context:  10,
				})
				// We are going to just dump this to log since it has a multiline output
				// that Zap is not cool with in a tag
				// TODO(cretz): Make equality output more configurable?
				r.log.Error("History check failed, diff:\n" + diff)
				return fmt.Errorf("on feature %v, history with current version %v didn't match version %v",
					feature.Dir, currVersion, version)
			}
		}
	}

	// Store history, overwriting if necessary
	if r.config.GenerateHistory {
		err = storage.Store(&history.StoredSet{ByVersion: map[string]history.Histories{r.config.Version: currHist}})
		if err != nil {
			return fmt.Errorf("failed storing history for %v: %w", feature.Dir, err)
		}
	}
	return nil
}

func rootDir() string {
	_, currFile, _, _ := runtime.Caller(0)
	return filepath.Dir(filepath.Dir(currFile))
}

func (r *Runner) destroyTempDir() {
	if r.createdTempDir != nil {
		_ = os.RemoveAll(*r.createdTempDir)
	}
}

func normalizeLangName(lang string) (string, error) {
	switch lang {
	case "go", "java", "ts", "py":
		// Allow the full typescript or python word, but we need to match the file
		// extension for the rest of run
	case "typescript":
		lang = "ts"
	case "python":
		lang = "py"
	default:
		return "", fmt.Errorf("invalid language %q, must be one of: go or java or ts or py", lang)
	}
	return lang, nil
}<|MERGE_RESOLUTION|>--- conflicted
+++ resolved
@@ -117,22 +117,9 @@
 // Run runs all matching features for the given patterns (or all if no patterns
 // given).
 func (r *Runner) Run(ctx context.Context, patterns []string) error {
-<<<<<<< HEAD
-	switch r.config.Lang {
-	case "go", "java", "ts", "py":
-		// Allow the full typescript or python word, but we need to match the file
-		// extension for the rest of run
-	case "typescript":
-		r.config.Lang = "ts"
-	case "python":
-		r.config.Lang = "py"
-	default:
-		return fmt.Errorf("invalid language %q, must be one of: go or java or ts or py", r.config.Lang)
-=======
 	var err error
 	if r.config.Lang, err = normalizeLangName(r.config.Lang); err != nil {
 		return err
->>>>>>> 4825d7a1
 	}
 
 	// Cannot generate history if a version isn't provided explicitly
