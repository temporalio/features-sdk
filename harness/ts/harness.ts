--- conflicted
+++ resolved
@@ -1,24 +1,14 @@
-<<<<<<< HEAD
 import { randomUUID } from 'node:crypto';
 import { Connection, WorkflowClient, WorkflowHandleWithFirstExecutionRunId, WorkflowHandle } from '@temporalio/client';
 import * as proto from '@temporalio/proto';
 import { JSONPayload, Payload } from '@temporalio/common/lib/proto-utils';
 import { UntypedActivities, Workflow, WorkflowResultType } from '@temporalio/common';
 import { Worker, WorkerOptions, NativeConnection, appendDefaultInterceptors } from '@temporalio/worker';
-=======
-import { Connection, WorkflowClient, WorkflowHandleWithFirstExecutionRunId } from '@temporalio/client';
-import { UntypedActivities, Workflow, WorkflowResultType } from '@temporalio/common';
-import { Worker, WorkerOptions, NativeConnection } from '@temporalio/worker';
->>>>>>> 4825d7a1
 import { promises as fs } from 'fs';
 import * as path from 'path';
 import { ConnectionInjectorInterceptor } from './activity-interceptors';
-
-<<<<<<< HEAD
 export { getConnection, getWorkflowClient, Context } from './activity-interceptors';
 
-=======
->>>>>>> 4825d7a1
 export interface FeatureOptions<W extends Workflow, A extends UntypedActivities> {
   /**
    * Workflow to execute. This defaults to `import(workflowsPath).workflow` if
@@ -130,12 +120,9 @@
       activities: feature.activities,
       taskQueue: options.taskQueue,
       bundlerOptions: { ignoreModules: ['@temporalio/activity', '@temporalio/client', '@temporalio/harness'] },
-<<<<<<< HEAD
       interceptors: appendDefaultInterceptors({
         activityInbound: [() => new ConnectionInjectorInterceptor(connection, client)],
       }),
-=======
->>>>>>> 4825d7a1
     };
     const worker = await Worker.create(workerOpts);
     const workerRunPromise = (async () => {
@@ -216,11 +203,7 @@
     const workflow = this.feature.options.workflow ?? 'workflow';
     return await this.client.start<() => any>(workflow, {
       taskQueue: this.options.taskQueue,
-<<<<<<< HEAD
       workflowId: `${this.source.relDir}-${randomUUID()}`,
-=======
-      workflowId: this.source.relDir + '-' + uuidv4(),
->>>>>>> 4825d7a1
       workflowExecutionTimeout: 60000,
     });
   }
