--- conflicted
+++ resolved
@@ -8,18 +8,12 @@
     "start": "ts-node -r tsconfig-paths/register harness/ts/main.ts"
   },
   "dependencies": {
-<<<<<<< HEAD
-    "@temporalio/activity": "^1.0.0",
-    "@temporalio/client": "^1.0.0",
-    "@temporalio/common": "^1.0.0",
-    "@temporalio/worker": "^1.0.0",
-    "@temporalio/workflow": "^1.0.0",
+    "@temporalio/activity": "^1.1.0",
+    "@temporalio/client": "^1.1.0",
+    "@temporalio/common": "^1.1.0",
+    "@temporalio/worker": "^1.1.0",
+    "@temporalio/workflow": "^1.1.0",
     "commander": "^8.3.0"
-=======
-    "commander": "^8.3.0",
-    "temporalio": "1.0.1",
-    "uuid": "^8.3.2"
->>>>>>> 4825d7a1
   },
   "devDependencies": {
     "@tsconfig/node16": "^1.0.0",
